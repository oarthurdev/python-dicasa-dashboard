--- conflicted
+++ resolved
@@ -67,14 +67,6 @@
             # Then get and sync other data
             leads = kommo_api.get_leads()
             activities = kommo_api.get_activities()
-<<<<<<< HEAD
-
-            sync_manager.sync_data(brokers=brokers,
-                                   leads=leads,
-                                   activities=activities,
-                                   company_id=company_id)
-=======
->>>>>>> 4109cb72
 
             # First sync brokers to ensure they exist
             sync_manager.sync_data(brokers=brokers, company_id=company_id)
@@ -93,13 +85,6 @@
                 broker_data = brokers[brokers['cargo'] == 'Corretor'].copy()
                 if not broker_data.empty:
                     broker_data['company_id'] = company_id
-<<<<<<< HEAD
-                    if not leads.empty:
-                        leads['company_id'] = company_id
-                    if not activities.empty:
-                        activities['company_id'] = company_id
-=======
->>>>>>> 4109cb72
 
                     # Primeiro garantir que os brokers estão no banco
                     local_supabase.upsert_brokers(broker_data)
